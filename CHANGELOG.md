# Change Log

All notable changes to this project will be documented in this file.

The format is based on [Keep a Changelog](https://keepachangelog.com/en/1.0.0/),
and this project adheres to [Semantic Versioning](https://semver.org/spec/v2.0.0.html).

## [V0.2.0] - [UNRELEASED]

### **Added**
- aws-batch-demo pipeline and manifest
- image extraction (rosbag to png) pipeline with yolov5 object detection
- sensor extraction (rosbag to parquet) added to image pipeline
- added docker module to build container images
- added lane detection module for building docker image into ECR
<<<<<<< HEAD
- object and lane detection added to the rosbag-image-pipeline
=======
- added lane detection WITH YOLOP module for building docker image into ECR
>>>>>>> ddcfc1df

### **Changed**

- fixed the missing modules info in readme
- added details to the contributing guide
- modifed text in modules/analysis/rosbag-scene-detection
- enforce HTTPS on OpenSearch
- EFS FileSystemPolicies to improve security
- removed all referneces to secrestsmanager in modulestack.yaml where not needed

### **Removed**

## [V0.1.0]

- Initial Release<|MERGE_RESOLUTION|>--- conflicted
+++ resolved
@@ -13,11 +13,8 @@
 - sensor extraction (rosbag to parquet) added to image pipeline
 - added docker module to build container images
 - added lane detection module for building docker image into ECR
-<<<<<<< HEAD
 - object and lane detection added to the rosbag-image-pipeline
-=======
 - added lane detection WITH YOLOP module for building docker image into ECR
->>>>>>> ddcfc1df
 
 ### **Changed**
 
