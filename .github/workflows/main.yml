--- conflicted
+++ resolved
@@ -447,7 +447,6 @@
       - name: Static checks and linting (mypy, flake8, black, isort)
         run: scripts/validate.sh --language python --path modules/simulations/k8s-managed/
 
-<<<<<<< HEAD
   modules-visualization-dev-instance:
       runs-on: ubuntu-latest
       strategy:
@@ -465,7 +464,7 @@
             pip install -r requirements-dev.txt
         - name: Static checks and linting (mypy, flake8, black, isort)
           run: scripts/validate.sh --language python --path modules/visualization/dev-instance/ --skip-static-checks
-=======
+
   modules-core-efs:
     runs-on: ubuntu-latest
     strategy:
@@ -503,4 +502,3 @@
           pip install -r modules/integration/efs-on-eks/requirements.txt
       - name: Static checks and linting (mypy, flake8, black, isort)
         run: scripts/validate.sh --language python --path modules/integration/efs-on-eks/ --skip-static-checks
->>>>>>> f9e8958b
