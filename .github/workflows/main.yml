--- conflicted
+++ resolved
@@ -447,9 +447,6 @@
       - name: Static checks and linting (mypy, flake8, black, isort)
         run: scripts/validate.sh --language python --path modules/simulations/k8s-managed/
 
-<<<<<<< HEAD
-  modules-mlops-kubeflow-platform:
-=======
   modules-visualization-dev-instance:
       runs-on: ubuntu-latest
       strategy:
@@ -469,54 +466,78 @@
           run: scripts/validate.sh --language python --path modules/visualization/dev-instance/ --skip-static-checks
 
   modules-core-efs:
->>>>>>> 68ac43c5
-    runs-on: ubuntu-latest
-    strategy:
-      matrix:
-        python-version: [3.9]
-    steps:
-      - uses: actions/checkout@v2
-      - name: Set up Python ${{ matrix.python-version }}
-        uses: actions/setup-python@v1
-        with:
-          python-version: ${{ matrix.python-version }}
-      - name: Install Requirements
-        run: |
-          python -m pip install --upgrade pip
-          pip install -r requirements-dev.txt
-<<<<<<< HEAD
+    runs-on: ubuntu-latest
+    strategy:
+      matrix:
+        python-version: [3.9]
+    steps:
+      - uses: actions/checkout@v2
+      - name: Set up Python ${{ matrix.python-version }}
+        uses: actions/setup-python@v1
+        with:
+          python-version: ${{ matrix.python-version }}
+      - name: Install Requirements
+        run: |
+          python -m pip install --upgrade pip
+          pip install -r requirements-dev.txt
+          pip install -r modules/core/efs/requirements.txt
+      - name: Static checks and linting (mypy, flake8, black, isort)
+        run: scripts/validate.sh --language python --path modules/core/efs/ --skip-static-checks
+
+  modules-integration-efs-on-eks:
+    runs-on: ubuntu-latest
+    strategy:
+      matrix:
+        python-version: [3.9]
+    steps:
+      - uses: actions/checkout@v2
+      - name: Set up Python ${{ matrix.python-version }}
+        uses: actions/setup-python@v1
+        with:
+          python-version: ${{ matrix.python-version }}
+      - name: Install Requirements
+        run: |
+          python -m pip install --upgrade pip
+          pip install -r requirements-dev.txt
+          pip install -r modules/integration/efs-on-eks/requirements.txt
+      - name: Static checks and linting (mypy, flake8, black, isort)
+        run: scripts/validate.sh --language python --path modules/integration/efs-on-eks/ --skip-static-checks
+
+
+  modules-mlops-kubeflow-platform:
+    runs-on: ubuntu-latest
+    strategy:
+      matrix:
+        python-version: [3.9]
+    steps:
+      - uses: actions/checkout@v2
+      - name: Set up Python ${{ matrix.python-version }}
+        uses: actions/setup-python@v1
+        with:
+          python-version: ${{ matrix.python-version }}
+      - name: Install Requirements
+        run: |
+          python -m pip install --upgrade pip
+          pip install -r requirements-dev.txt
           pip install -r  modules/mlops/kubeflow-platform/requirements.txt
       - name: Static checks and linting (mypy, flake8, black, isort)
         run: scripts/validate.sh --language python --path   modules/mlops/kubeflow-platform/
   
   modules-mlops-kubeflow-users:
-=======
-          pip install -r modules/core/efs/requirements.txt
-      - name: Static checks and linting (mypy, flake8, black, isort)
-        run: scripts/validate.sh --language python --path modules/core/efs/ --skip-static-checks
-
-  modules-integration-efs-on-eks:
->>>>>>> 68ac43c5
-    runs-on: ubuntu-latest
-    strategy:
-      matrix:
-        python-version: [3.9]
-    steps:
-      - uses: actions/checkout@v2
-      - name: Set up Python ${{ matrix.python-version }}
-        uses: actions/setup-python@v1
-        with:
-          python-version: ${{ matrix.python-version }}
-      - name: Install Requirements
-        run: |
-          python -m pip install --upgrade pip
-          pip install -r requirements-dev.txt
-<<<<<<< HEAD
+    runs-on: ubuntu-latest
+    strategy:
+      matrix:
+        python-version: [3.9]
+    steps:
+      - uses: actions/checkout@v2
+      - name: Set up Python ${{ matrix.python-version }}
+        uses: actions/setup-python@v1
+        with:
+          python-version: ${{ matrix.python-version }}
+      - name: Install Requirements
+        run: |
+          python -m pip install --upgrade pip
+          pip install -r requirements-dev.txt
           pip install -r  modules/mlops/kubeflow-users/requirements.txt
       - name: Static checks and linting (mypy, flake8, black, isort)
-        run: scripts/validate.sh --language python --path   modules/mlops/kubeflow-users/
-=======
-          pip install -r modules/integration/efs-on-eks/requirements.txt
-      - name: Static checks and linting (mypy, flake8, black, isort)
-        run: scripts/validate.sh --language python --path modules/integration/efs-on-eks/ --skip-static-checks
->>>>>>> 68ac43c5
+        run: scripts/validate.sh --language python --path   modules/mlops/kubeflow-users/