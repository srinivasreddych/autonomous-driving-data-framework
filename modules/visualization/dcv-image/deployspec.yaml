publishGenericEnvVariables: true
deploy:
  phases:
    install:
      commands:
<<<<<<< HEAD
      - npm install -g aws-cdk@2.126.0
=======
      - npm install -g aws-cdk@2.128.0
>>>>>>> 2106e554
      - pip install -r requirements.txt
    pre_build:
      commands:
      - echo "Prebuild stage"
    build:
      commands:
      - cdk deploy --require-approval never --progress events --app "python app.py" --outputs-file ./cdk-exports.json
      - seedfarmer metadata convert -f cdk-exports.json || true
    post_build:
      commands:
      - echo "Build successful"
destroy:
  phases:
    install:
      commands:
<<<<<<< HEAD
      - npm install -g aws-cdk@2.126.0
=======
      - npm install -g aws-cdk@2.128.0
>>>>>>> 2106e554
      - pip install -r requirements.txt
    pre_build:
      commands:
      - echo "Prebuild stage"
    build:
      commands:
      - cdk destroy --force --app "python app.py"
    post_build:
      commands:
      - echo "Destroy successful"

build_type: BUILD_GENERAL1_SMALL<|MERGE_RESOLUTION|>--- conflicted
+++ resolved
@@ -3,11 +3,7 @@
   phases:
     install:
       commands:
-<<<<<<< HEAD
-      - npm install -g aws-cdk@2.126.0
-=======
       - npm install -g aws-cdk@2.128.0
->>>>>>> 2106e554
       - pip install -r requirements.txt
     pre_build:
       commands:
@@ -23,11 +19,7 @@
   phases:
     install:
       commands:
-<<<<<<< HEAD
-      - npm install -g aws-cdk@2.126.0
-=======
       - npm install -g aws-cdk@2.128.0
->>>>>>> 2106e554
       - pip install -r requirements.txt
     pre_build:
       commands:
