--- conflicted
+++ resolved
@@ -33,10 +33,7 @@
         timeout_seconds: int,
         vcpus: int,
         memory_limit_mib: int,
-<<<<<<< HEAD
         removal_policy: RemovalPolicy = RemovalPolicy.DESTROY,
-=======
->>>>>>> bee61250
         **kwargs: Any,
     ) -> None:
         super().__init__(
@@ -54,7 +51,6 @@
         dep_mod = f"addf-{deployment_name}-{module_name}"
 
         self.repository_name = dep_mod
-<<<<<<< HEAD
         repo = ecr.Repository(
             self,
             id=self.repository_name,
@@ -62,9 +58,6 @@
             removal_policy=removal_policy,
             auto_delete_images=True if removal_policy == RemovalPolicy.DESTROY else False,
         )
-=======
-        repo = ecr.Repository(self, id=self.repository_name, repository_name=self.repository_name)
->>>>>>> bee61250
 
         local_image = DockerImageAsset(
             self,
